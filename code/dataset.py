--- conflicted
+++ resolved
@@ -66,10 +66,7 @@
         :return: identifier for a datapoint, e.g.
         SSW_clim_sst_pert_1_year_81_atmos_daily
         """
-<<<<<<< HEAD
         return "{}_{}_{}".format(simulation_name, subfolder, file[:-3])
-=======
-        return "{}_{}".format(folder, year)
 
 
 class DatapointKey:
@@ -83,5 +80,3 @@
     UT = "U&T"
     U65 = "U65"
     ZPOL = "ZPOL_temp"
-
->>>>>>> bea451e4
