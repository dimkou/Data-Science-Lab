--- conflicted
+++ resolved
@@ -1,14 +1,6 @@
 import argparse
 import functools
 import numpy as np
-<<<<<<< HEAD
-from sklearn.metrics import f1_score, roc_auc_score
-from xgboost import XGBClassifier
-from classification.xgboost_simple import ManualAndXGBoost
-from prediction_set import PredictionSet
-from sklearn.model_selection import train_test_split, GridSearchCV
-from imblearn.over_sampling import ADASYN
-=======
 from xgboost import XGBClassifier
 from classification.xgboost_simple import ManualAndXGBoost
 from prediction_set import FixedWindowPredictionSet
@@ -19,7 +11,6 @@
 from imblearn.over_sampling import ADASYN
 from utils.enums import DataType, Task, Classifier
 from utils.output_class import Output
->>>>>>> d54a6981
 
 
 class XGBoostPredict(ManualAndXGBoost):
@@ -30,38 +21,6 @@
     create the labels and the train/test set.
     """
 
-<<<<<<< HEAD
-    def __init__(self, definition, path, pickle_path, cutoff_point,
-                 prediction_interval):
-        """The constructor of the XGBoostPredict class
-
-        Parameters
-        ----------
-            definition: string
-                the definition that you want to do classification for
-            path: string
-                the path where the input data are
-            pickle_path: string
-                the path where you will store the pickle file that contains the
-                labels
-            cutoff_point: int
-                the maximum cutoff point until where your data will expand
-            prediction_interval: int
-                the interval where you will do predictions in
-        """
-
-        self.prediction_interval = prediction_interval
-        self.pickle_path = pickle_path
-        self.prediction_set = PredictionSet(definition, path, cutoff_point,
-                                            prediction_interval)
-
-    def _stack_variables_and_resample(self, temp_data, labels):
-        """Brings data to the right format for features engineering and training
-        a classifier. More specifically it gets a 3D array of dimensions of (N,
-        FC, D) and returns a 2D array of dimensions (N*FC, D) where 3
-        consecutive lines belong in different features
-
-=======
     def __init__(self, definition, cutoff_point, features_interval,
                  week_interval):
         """The constructor of the XGBoostPredict class
@@ -111,7 +70,6 @@
         it gets a 3D array of dimensions of (N, FC, D) and returns a 2D array
         of dimensions (N*FC, D) where 3 consecutive lines belong in different
         features
->>>>>>> d54a6981
 
         Parameters
         -------
@@ -131,80 +89,6 @@
                                            temp_data[i, j-1],
                                            temp_data[i, j-2])))
 
-<<<<<<< HEAD
-        X_train, X_test, y_train, y_test = train_test_split(
-                        data, labels, test_size=0.2,
-                        stratify=labels, random_state=42)
-        X_train, y_train = ADASYN(random_state=42).fit_resample(X_train,
-                                                                y_train)
-
-        return X_train, y_train, X_test, y_test
-
-    def _split_variables(self, temp_data):
-        data = []
-        for row in temp_data:
-            split_variables = np.split(row, self.feature_count)
-            for array in split_variables:
-                data.append(array)
-
-        data = np.array(data)
-        return data
-
-    def preprocess_as_prediction(self):
-        """This function produces the train and the test split of the features
-        as well as the train and the test split of the labels. In order to do
-        that it uses other functions to produce the labels and the features. It
-        first checks if the labels are in the corresponding folder provided as
-        an argument to the class and if not it produces them. Then it does the
-        splitting.
-
-        Returns
-        -------
-            X_train: numpy array
-                A numpy array of shape [num_data x num_features] that contains
-                the training data
-            X_test: numpy array
-                A numpy array of shape [num_data x num_features] that contains
-                the test data
-            y_train: numpy array
-                A numpy array of shape [num_data] that contains the training
-                labels
-            y_test: numpy array
-                A numpy array of shape [num_data] that contains the test labels
-        """
-        labels = np.ravel(self.prediction_set.get_labels_for_prediction())
-        # get distribution of the labels
-        # print(np.unique(labels[:], return_counts=True))
-        # sys.exit(0)
-        try:
-            with open(str(self.pickle_path), 'rb') as f:
-                X_train, y_train, X_test, y_test, self.feature_keys = \
-                    pickle.load(f)
-            X_train = np.array(X_train)
-            y_train = np.array(y_train)
-            X_test = np.array(X_test)
-            y_test = np.array(y_test)
-            print(X_train.shape)
-            print(y_train.shape)
-            print(X_test.shape)
-            print(y_test.shape)
-        except FileNotFoundError:
-            print("Didn't find the .pkl file of the features. Producing it",
-                  "now, under the pickle path folder")
-            # returns data in format (N, FC, D)
-            data = self.prediction_set.cutoff_for_prediction()
-            X_train, y_train, X_test, y_test = \
-                self._stack_variables_and_resample(data, labels)
-            X_train = self._split_variables(X_train)
-            X_test = self._split_variables(X_test)
-            X_train = self._produce_features(X_train)
-            X_test = self._produce_features(X_test)
-            with open(str(self.pickle_path), 'wb') as f:
-                pickle.dump([X_train, y_train, X_test, y_test,
-                             self.feature_keys], f)
-
-        return X_train, X_test, y_train, y_test
-=======
         return np.array(data)
 
     def _split_variables(self, temp_data):
@@ -298,86 +182,9 @@
             print("%0.3f (+/-%0.03f) for %r"
                   % (mean, std * 2, params))
         print()
->>>>>>> d54a6981
-
-    def tune_classifier(self, X_train, y_train):
-        """Finetunes the XGBoostClassifier for better accuracy
-        Parameters
-        ----------
-            X_train: numpy array
-                A numpy array of shape [num_data x num_features] the training
-                data
-            X_test: numpy array
-                A numpy array of shape [num_data x num_features] the test data
-            y_train: numpy array
-                A numpy array of shape [num_data x 1] the training labels
-
-        """
-        tuned_parameters = {
-                'max_depth': [3, 5, 10],
-                'n_estimators': [500, 1000, 2000],
-                'reg_alpha': [0, 0.1, 5, 10, 100],
-                'reg_lambda': [0, 0.1, 5, 10, 100]
-                }
-        clf = GridSearchCV(XGBClassifier(), tuned_parameters, cv=5,
-                           scoring='roc_auc')
-        clf.fit(X_train, y_train)
-        print("Best parameters set found on development set:")
-        print()
-        print(clf.best_params_)
-        print()
-        print("Grid scores on development set:")
-        print()
-        means = clf.cv_results_['mean_test_score']
-        stds = clf.cv_results_['std_test_score']
-        for mean, std, params in zip(means, stds, clf.cv_results_['params']):
-            print("%0.3f (+/-%0.03f) for %r"
-                  % (mean, std * 2, params))
-        print()
 
     def train(self, X_train, y_train):
         """Trains an XGBoostClassifier by getting the training data from other
-<<<<<<< HEAD
-        parts of the class. Also prints the three most important features for
-        the classification and plots them as a bar plot.
-
-        Parameters
-        ----------
-            X_train: numpy array
-                The training split of the data features
-            y_train: numpy array
-                The training split of the data labels
-        Returns
-        -------
-            model: XGBClassifier class
-                The trained model
-        """
-
-        model = super().train(X_train, y_train)
-        return model
-
-    def test(self, model, X_test, y_test):
-        """Returns the AUROC and F1 score of the model on the test set.
-        Parameters
-        ----------
-            X_test: numpy array
-                The test split of the data features
-            y_test: numpy array
-                The test split of the data labels
-
-        Returns
-        -------
-            auroc: float
-                The AUROC score of the model
-            f1: float
-                The F1 score of the model
-        """
-
-        y_pred = model.predict(X_test)
-        auc = roc_auc_score(y_test, y_pred)
-        f1 = f1_score(y_test, y_pred, average='macro')
-        return auc, f1
-=======
         parts of the class.
 
         Parameters
@@ -483,7 +290,6 @@
                                  self.week_interval,
                                  key.split('_')[1], value)
                 results.write_output()
->>>>>>> d54a6981
 
 
 if __name__ == "__main__":
@@ -542,7 +348,7 @@
             help="Choose the interval where you will calculate features",
             type=int,
             action="store",
-            default=5
+            default=30
             )
     parser.add_argument(
             "-wi",
@@ -561,15 +367,6 @@
     test = XGBoostPredict(
             definition=args.definition,
             cutoff_point=args.cutoff_point,
-<<<<<<< HEAD
-            prediction_interval=args.prediction_interval
-            )
-    X_train, X_test, y_train, y_test = test.preprocess_as_prediction()
-    model = test.train(X_train, y_train)
-    auc, f1 = test.test(model, X_test, y_test)
-    print(("{0} days in advance, \t AUROC: {1:.2f}, \t F1:"
-           "{2:.2f}").format(args.prediction_interval, auc, f1))
-=======
             features_interval=args.features_interval,
             week_interval=args.week_interval
             )
@@ -592,5 +389,4 @@
         real_data = test._stack_variables(real_data)
         sim_data = test._stack_variables(sim_data)
         scores = test.pipeline(sim_data, sim_labels, real_data, real_labels)
-        test.write_to_csv(DataType.real, scores)
->>>>>>> d54a6981
+        test.write_to_csv(DataType.real, scores)