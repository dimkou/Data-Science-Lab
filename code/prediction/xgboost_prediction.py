--- conflicted
+++ resolved
@@ -22,11 +22,7 @@
     """
 
     def __init__(self, definition, cutoff_point, features_interval,
-<<<<<<< HEAD
-                 prediction_interval):
-=======
                  prediction_start_day, prediction_interval):
->>>>>>> 6ea4c1e5
         """The constructor of the XGBoostPredict class
         Parameters
         ----------
@@ -46,10 +42,7 @@
         self.definition = definition
         self.cutoff_point = cutoff_point
         self.features_interval = features_interval
-<<<<<<< HEAD
-=======
         self.prediction_start_day = prediction_start_day
->>>>>>> 6ea4c1e5
         self.prediction_interval = prediction_interval
 
         # set the seed for all the libraries
@@ -150,10 +143,7 @@
                 self.definition,
                 path,
                 self.cutoff_point,
-<<<<<<< HEAD
-=======
                 self.prediction_start_day,
->>>>>>> 6ea4c1e5
                 self.prediction_interval,
                 self.features_interval)
 
@@ -392,12 +382,8 @@
             definition=args.definition,
             cutoff_point=args.cutoff_point,
             features_interval=args.features_interval,
-<<<<<<< HEAD
-            prediction_interval=args.week_interval
-=======
             prediction_start_day=args.prediction_start_day,
             prediction_interval=args.prediction_interval
->>>>>>> 6ea4c1e5
             )
     if args.data_type == 'sim':
         data, labels = test.get_data_and_labels(args.simulated_path)
