--- conflicted
+++ resolved
@@ -12,16 +12,9 @@
     tasks = ['prediction', 'classification']
     data_types = ['real', 'simulated']
 
-<<<<<<< HEAD
-    def __init__(self, classifier, task, data_type, definition,
-                 cutoff_point='-',
-                 feature_interval='-', prediction_interval='-', metric=None,
-                 scores=None,
-=======
     def __init__(self, classifier, task, data_type, definition, cutoff_point,
                  feature_interval='-', prediction_start_day='-',
                  prediction_interval='-', metric='-', scores='-',
->>>>>>> ff747627
                  path=None):
         """Constructor of the output class
 
@@ -73,23 +66,7 @@
         scores = ','.join(str(e) for e in self.scores)
         ts = time.ctime()
         label = subprocess.check_output(
-<<<<<<< HEAD
             ["git", "rev-parse", "HEAD"]).strip().decode("utf-8")
-        output_string = "{},{},{},{},{},{},{},{},{},{},{}\n".format(
-            ts,
-            label,
-            self.classifier,
-            self.task,
-            self.data_type,
-            self.definition,
-            self.cutoff_point,
-            self.feature_interval,
-            self.prediction_interval,
-            self.metric,
-            scores
-        )
-=======
-                ["git", "rev-parse", "HEAD"]).strip().decode("utf-8")
         output_string = "{},{},{},{},{},{},{},{},{},{},{},{}\n".format(
                 ts,
                 label,
@@ -104,7 +81,6 @@
                 self.metric,
                 scores
                 )
->>>>>>> ff747627
         with open(self.path, 'a') as csv_file:
             csv_file.write(output_string)
 
@@ -112,9 +88,5 @@
 if __name__ == "__main__":
     test = Output(Classifier.xgboost, Task.prediction,
                   DataType.simulated, DatapointKey.CP07, 120,
-<<<<<<< HEAD
-                  60, 30, Metric.auroc, 5 * [0.78])
-=======
                   60, 30, 7, Metric.auroc, 5*[0.78])
->>>>>>> ff747627
     test.write_output()