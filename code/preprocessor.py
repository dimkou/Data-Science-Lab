import numpy as np
from scipy.interpolate import interp1d
from netCDF4 import Dataset
from bisect import bisect_right
from dataset import Datapoint


class Preprocessor:
    """A class that takes two years as unprocessed model data and returns the
    variables of interest for a whole winter.

    Attributes
    ----------
    USEFUL_PRES: int
        The pressure of interest.
    START_DAY: int
        The start day of the winter in the first year.
    END_DAY: int
        The end day of the winter in the second year.
    TEMP_LAT: list
        The latitudes of interest that we have to interpolate in.
    """
    USEFUL_PRES = 10
    START_DAY = 270
    END_DAY = 120
    TEMP_LAT = [60, 70, 80]

    def __init__(self, first_winter_name, second_winter_name):
        """The constructor of the Preprocessor class

        Parameters
        ----------
            first_winter_name: string
                The path of the nc file of the first winter.
            second_winter_name: string
                The path of the nc file of the second winter.

        """

        self.first_winter = Dataset(first_winter_name)
        self.second_winter = Dataset(second_winter_name)

    def get_pres_interpol(self, search_variable, search_value, low_part=None):
        """Finds in an array the indices of the values that have to be
        interpolated using binary search.

        Parameters
        ----------
            search_variable: string
                The variable that we have to search in (e.g. latitude).
            search_value: int
                The value of the variable that needs to be searched.
            low_part: int, optional
                The value where you have to truncate the matrix from below in
                order to do the binary search

        Returns
        -------
             idx_before: int
                The index of the array before the value of interest.
             idx_after: int
                The index of the array after the value of interest.

        """
        if low_part is not None:
            var_to_search = self.first_winter[search_variable][low_part:].data
        else:
            var_to_search = self.first_winter[search_variable][:].data
        try:
            idx_after = bisect_right(var_to_search, search_value)
            idx_before = idx_after - 1
        except IndexError:
            raise IndexError("Cannot interpolate in the given model")

        return idx_before, idx_after

    def get_useful_part(self, variable):
        """Finds in an array the indices of the values that have to be
        interpolated using binary search.

        Parameters
        ----------
            variable: string
                The variable where we have to extract the useful part.

        Returns
        -------
             winter: numpy array
                The winter after the preprocessing that is common has been done
                with dimensions (180, 2, 64).

        """
        # get the winter part from the two years and concatenate them
        first_winter_part = self.first_winter[variable][self.START_DAY:]
        second_winter_part = self.second_winter[variable][:self.END_DAY]
        winter = np.concatenate((first_winter_part, second_winter_part),
                                axis=0)
        # get the useful pressure levels (~10-~100 hPa)
        min_pres, _ = self.get_pres_interpol('pfull', self.USEFUL_PRES)
        _, max_pres = self.get_pres_interpol('pfull', 100)
        winter = winter[:, min_pres:max_pres + 1, :, :]
        # average through longitudes
        winter = np.mean(winter, axis=3)
        # get the necessary pressure levels (before and after 10 hPa)
        int_pres_low, int_pres_high = self.get_pres_interpol('pfull',
                                                             self.USEFUL_PRES)
        winter = winter[:, int_pres_low:int_pres_high + 1, :]
        return winter

    def get_uwind(self, lat):
        """Get the uwind at a specific latitude.

        Parameters
        ----------
            lat: int
                The latitude that you want to compute the wind at.

        Returns
        -------
            winter_intrep: numpy array
                The final calculated values with dimensions (180, 1).

        """
        wind = self.get_useful_part('ucomp')
        # find the useful latitudes and pressure levels and keep only those in
        # the initial matrix
        idx_low_lat, idx_high_lat = self.get_pres_interpol('lat', lat)
        idx_low_pres, idx_high_pres = self.get_pres_interpol('pfull',
                                                             self.USEFUL_PRES)

        wind = wind[:, :, idx_low_lat:idx_high_lat + 1]
        wind_interp = np.zeros(shape=wind.shape[0])
        # loop over the days
        for i in range(len(wind_interp)):
            # calculate the x values to be interpolated for pressure and
            # latitude
            x_pres = self.first_winter.variables[
                         'pfull'][idx_low_pres:idx_high_pres + 1].data
            x_lat = self.first_winter.variables[
                        'lat'][idx_low_lat:idx_high_lat + 1].data
            y = []
            # interpolate for every latitude
            for j in range(2):
                f = interp1d(x_lat, wind[i, :, j])
                y.append(f(lat))
            # interpolate for the pressure level
            y = np.asarray(y)
            f = interp1d(x_pres, y)
            wind_interp[i] = f(self.USEFUL_PRES)

        return wind_interp

    def preprocess_temp(self, lower_lat):
        """Preprocess the temperature at a specific latitude and onwards.

        Parameters
        ----------
            lower_lat: int
                The latitude that you will start preprocessing the latitude at.

        Returns
        -------
             temp_interp: numpy array
                An array of (210, 14) that has the temperature of the latitudes
                together with the interpolated values at the requested levels.
             latitudes list
                A list that contains the latitude levels and corresponds to the
                second dimension of the temp_interp numpy array.


        """

        temp = self.get_useful_part('temp')
        # remove the latitudes that we don't need
        idx_low_lat, _ = self.get_pres_interpol('lat', lower_lat)
        # keep the latitudes (we will need them for the calculation of the
        # polar cap mean)
        latitudes = list(self.first_winter['lat'][idx_low_lat:])
        temp = temp[:, :, idx_low_lat:]
        # keep only the pressure levels before and after 10 hPa
        idx_low_pres, idx_high_pres = self.get_pres_interpol('pfull',
                                                             self.USEFUL_PRES)
        temp_interp = np.zeros(shape=(temp.shape[0], temp.shape[2]))
        # interpolate though the pressure levels
        for i in range(len(temp_interp)):
            for j in range(len(temp_interp[i])):
                x = self.first_winter.variables[
                        'pfull'][idx_low_pres:idx_high_pres + 1].data
                y = temp[i, :, j]
                f = interp1d(x, y)
                temp_interp[i, j] = f(self.USEFUL_PRES)

        temp_interp_more = np.zeros(shape=(temp_interp.shape[0],
                                           temp_interp.shape[1] + len(
                                               self.TEMP_LAT))
                                    )
        start_ind = []
        level_info = []
        # find the right values for each latitude level
        for i, level in enumerate(self.TEMP_LAT):
            # find where you have to interpolate in the whole latitude matrix
            idx_low_level, idx_high_level = self.get_pres_interpol('lat',
                                                                   level)
            # find where you have to interpolate in the reduced latitude
            # matrix
            idx_lat_before, idx_lat_after = self.get_pres_interpol(
                'lat', level,
                low_part=idx_low_lat
            )
            start_ind.append(idx_lat_before + 1)
            x = self.first_winter.variables[
                    'lat'][idx_low_level: idx_high_level + 1].data

            latitudes.insert(idx_lat_before + 1 + i, level)
            level_info.append((idx_low_level, idx_high_level, idx_lat_before,
                               idx_lat_after, x))

        # do the interpolation for the latitude levels
        for i in range(len(temp_interp)):
            temp_var = temp_interp[i]
            for j in range(len(self.TEMP_LAT)):
                y = temp_interp[i][level_info[j][2]: level_info[j][3] + 1]
                f = interp1d(level_info[j][4], y)
                temp_var = np.insert(temp_var, start_ind[j] + j,
                                     f(self.TEMP_LAT[j]))
            temp_interp_more[i] = temp_var

        return temp_interp_more, latitudes

    def get_polar_temp(self, limits):
        """Computes the polar cap temperature average based on the limits
        provided.

        Parameters
        ----------
            limits: list of tuples
                A list that contains the tuples of the the limits in the format
                (lower_limit, upper_limit).

        Returns
        -------
             average_temp: numpy array
                An array that has the polar cap temperatures for every day
                with dimensions (210, 3).


        """
        # feed the minimum latitude in the preprocess_temp method
        temp, latitudes = self.preprocess_temp(
            lower_lat=min(limits, key=lambda t: t[0])[0])
        # computed the weights for the weighted average
        weights = np.cos(np.deg2rad(latitudes))

        # find the indices of the latitudes for the temperatures of interest
        limits_idx = []
        for limit in limits:
            lower_lat_idx = bisect_right(latitudes, limit[0]) - 1
            try:
                higher_lat_idx = bisect_right(latitudes, limit[1])
            except IndexError:
                higher_lat_idx = None
            limits_idx.append((lower_lat_idx, higher_lat_idx))

        # compute the indices of the temperatures of interest
        average_temp = np.zeros(shape=(temp.shape[0], len(limits)))
        for i in range(len(temp)):
            for j in range(len(limits)):
                average_temp[i, j] = np.average(
                    temp[i][limits_idx[j][0]:limits_idx[j][1]],
                    weights=weights[
                            limits_idx[j][0]:
                            limits_idx[j][1]
                            ]
                )

        return average_temp

    def construct_data_point(self, wind_60, wind_65, temp):
        """Gets the necessary data and produces a data point based on a Data class

        Parameters
        ----------
            wind_60: numpy array
                An array that contains the wind at 60 latitude for every day
                with dimensions (210, 1).
            wind_65: numpy array
                An array that contains the wind at 65 latitude for every day
                with dimensions (210, 1).
            temp: numpy array
                An array that has the polar cap temperatures for every day
                with dimensions (210, 3).

        Returns
        -------
             data: class instance
                An Data class instance with attributes 'temp_60_70',
                'temp_60_80', 'temp_60_90', 'wind_60', 'wind_65'.


        """
<<<<<<< HEAD
        data = Data()
        data.temp_60_70 = temp[:, 0]
        data.temp_80_90 = temp[:, 1]
        data.temp_60_90 = temp[:, 2]
        data.wind_60 = wind_60
        data.wind_65 = wind_65
=======
        data_dict = dict(
            temp_60_70=temp[:, 0],
            temp_80_90=temp[:, 1],
            temp_60_90=temp[:, 2],
            wind_60=wind_60,
            wind_65=wind_65)
        data_point = Datapoint(**data_dict)
        return data_point


class DataPointFactory:
    """
    Factory class for creating datapoints
    """

    @staticmethod
    def create(path1, path2) -> Datapoint:
        """
        Creates instance of Datapoint class containing data for one winter
        :param path1: path to year where the beginning of the winter
        should be extracted.
        :param path2: path to year where the end of the winter
        should be extracted.
        :return: Datapoint
        """
        preprocess = Preprocessor(path1, path2)
        wind_60 = preprocess.get_uwind(60)
        wind_65 = preprocess.get_uwind(65)
        temp = preprocess.get_polar_temp([(60, 70), (80, 90), (60, 90)])
        data = preprocess.construct_data_point(wind_60, wind_65, temp)
>>>>>>> 72318880
        return data


if __name__ == '__main__':
    preprocess = Preprocessor('../data/atmos_daily_1.nc',
                              '../data/atmos_daily_2.nc')
    wind_60 = preprocess.get_uwind(60)
    wind_65 = preprocess.get_uwind(65)
    temp = preprocess.get_polar_temp([(60, 70), (80, 90), (60, 90)])
    data = preprocess.construct_data_point(wind_60, wind_65, temp)

    path1 = '../data/atmos_daily_1.nc'
    path2 = '../data/atmos_daily_2.nc'
    print(DataPointFactory.create(path1, path2).__dict__.keys())<|MERGE_RESOLUTION|>--- conflicted
+++ resolved
@@ -298,14 +298,6 @@
 
 
         """
-<<<<<<< HEAD
-        data = Data()
-        data.temp_60_70 = temp[:, 0]
-        data.temp_80_90 = temp[:, 1]
-        data.temp_60_90 = temp[:, 2]
-        data.wind_60 = wind_60
-        data.wind_65 = wind_65
-=======
         data_dict = dict(
             temp_60_70=temp[:, 0],
             temp_80_90=temp[:, 1],
@@ -336,7 +328,6 @@
         wind_65 = preprocess.get_uwind(65)
         temp = preprocess.get_polar_temp([(60, 70), (80, 90), (60, 90)])
         data = preprocess.construct_data_point(wind_60, wind_65, temp)
->>>>>>> 72318880
         return data
 
 
