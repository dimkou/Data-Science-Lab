--- conflicted
+++ resolved
@@ -2,8 +2,5 @@
 !data/.gitkeep
 *.pyc
 .DS_Store
-<<<<<<< HEAD
 .idea
-=======
-__pycache__
->>>>>>> ac9f51e9
+__pycache__